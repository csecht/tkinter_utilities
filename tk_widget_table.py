"""
A template for laying out contiguous widgets in a column-row format.
"""
# modified from:
# https://stackoverflow.com/questions/10865116/
#    tkinter-creating-buttons-in-for-loop-passing-command-arguments
import sys

if sys.version_info < (3, 7):
    print(f'Sorry, but this program requires Python 3.7 or later.\n'
          'Current Python version:'
          f' {sys.version_info.major}.{sys.version_info.minor}\n'
          'Python downloads are available from https://docs.python.org/')
    sys.exit(0)

try:
    import tkinter as tk
except (ImportError, ModuleNotFoundError):
    print('This program requires tkinter, which is included with \n'
          'Python 3.7+ distributions.\n'
          'Install the most recent version or re-install Python and include Tk/Tcl.\n'
          '\nOn Linux, you may also need: $ sudo apt-get install python3-tk\n'
          'See also: https://tkdocs.com/tutorial/install.html\n')


class WidgetTable(tk.Frame):
    """
    Grid contiguous widgets, usually Labels or Buttons, in columns and
    rows. Mouseovers, clicks, and right-clicks change background color
    of widgets. Table cells can grid to any number of columns and rows.
    Frame contents are proportionally resizable with window.
    """
    def __init__(self, columns, rows):
        super().__init__()

        # Set table dimensions: horizontal and vertical cell numbers (W x H).
        self.columns = columns
        self.rows = rows

<<<<<<< HEAD
        # Note: self.master is inherited from tk.Frame().
=======
        # Note: self.master is inherited from the tk.Frame class.
>>>>>>> d8522f21

        # Prevent window over-shrinkage with errant click-drag &
        #   provide space for full header text.
        self.master.minsize(200, 200)

        # Put a near-white border around the Frame;
        #   bd changes to darker shade for click-drag and loss of focus.
        self.master.config(
            bg='khaki3',  # Color of Frame; is border color with kw border.
            border=5,  # Thickness of Frame border. Lies inside highlight border.
            highlightthickness=5,  # The outer Frame border focus highlighting.
            highlightcolor='grey90',  # Replace default black border with near-white.
            highlightbackground='grey55',  # Change to mid-gray when window looses focus.
            )

        # Widgets' background colors.
        # When mouseover color matches default, widget color will not change on mouse over.
        self.color1 = "blue2"
        self.color2 = "goldenrod"
        self.mouseover = 'khaki'
        # self.mouseover = 'gray86'  # or 'white' if MacOS (darwin).

        # The default tkinter widget background color varies with operating system.
        if sys.platform in 'linux, windows':
            self.default = 'gray86'
        else:
            self.default = 'white'

        self.draw_table()

    def draw_table(self):
        """
        Fill in the frame with contiguous Labels and bind background
        color change functions to each. Number of columns and rows
        of labels are specified in WidgetTable() call parameters. Here
        Labels are used, but can use Button(); just need to modify for
        kw activebackground and command functions.
        """
        col_indx = 0
        row_indx = 1  # row[0] reserved for table header.
        num_cells = self.columns * self.rows
        for _ in range(num_cells):
            label = tk.Label()
            label.grid(column=col_indx, row=row_indx, sticky=tk.NSEW)
            row_indx += 1
            label.bind('<Button-1>', lambda event, l=label: self.color_widget(l))
            label.bind("<Enter>", lambda event, l=label: self.on_enter(l))
            label.bind("<Leave>", lambda event, l=label: self.on_leave(l))

            # Bind a right-click event to "erase" cell color.
            #   MacOS uses different button-ID than Linux and Windows.
            if sys.platform == 'darwin':
                label.bind('<Button-2>', lambda event, l=label: self.decolor(l))
            else:
                label.bind('<Button-3>', lambda event, l=label: self.decolor(l))

            # When a column has all table rows gridded, move to next column.
            if row_indx > self.rows:
                col_indx += 1
                row_indx = 1

        # Need to allow proportional resizing of Frame widgets with window resize.
        for _col in range(self.columns):
            self.master.columnconfigure(_col, weight=1)

        for _row in range(self.rows + 1):
            self.master.rowconfigure(_row, weight=1)

        header = tk.Label(text='Click to color widget, again for 2nd color, right-click to erase.',
                          font='TkTooltipFont',
                          fg='khaki',
                          bg='firebrick')
        header.grid(column=0, row=0, columnspan=self.columns, sticky=tk.NSEW)

    def on_enter(self, cell: tk):
        """
        Indicate mouseover cells with a color() change
        (if different from default bg).

        :param cell: The active tkinter widget.
        """

        # Use this to not have mouseover change color;
        #   same as if mouseover == default bg.
        # entered_color = cell['bg']
        # if cell['bg'] == entered_color:
        #     cell['bg'] = entered_color

        # Use this to change cell color with mouseover.
        if cell['bg'] == self.color1:
            cell['bg'] = self.color1
        elif cell['bg'] == self.color2:
            cell['bg'] = self.color2
        else:
            cell['bg'] = self.mouseover

    def on_leave(self, cell: tk):
        """
        On mouse leave, cell returns to entry color.

        :param cell: The active tkinter widget.
        """
        entered_color = cell['bg']
        if cell['bg'] == self.mouseover:
            cell['bg'] = self.default
        else:
            cell['bg'] = entered_color

        # Use this statement instead to color in cursor path with the
        #   mouseover color (when mouseover color is different from default bg).
        # if cell['bg'] == entered_color:
        #     cell['bg'] = entered_color

    def color_widget(self, cell: tk):
        """
        Click on a table cell (widget) to color it; click it
        again or double click to change color.

        :param cell: The active tkinter widget.
        """
        if cell['bg'] == self.color1:
            cell['bg'] = self.color2
        else:
            cell['bg'] = self.color1

    def decolor(self, cell: tk):
        """
        Used with a right-click binding to remove cell color.

        :param cell: The active tkinter widget.
        """
        if cell['bg'] == self.color1 or cell['bg'] == self.color2:
            cell['bg'] = self.default


if __name__ == "__main__":
    root = tk.Tk()
    root.title('Widget Table')
    # Set table dimensions (# cells: W, H) in Class parameters.
    WidgetTable(15, 10)
    root.mainloop()<|MERGE_RESOLUTION|>--- conflicted
+++ resolved
@@ -37,15 +37,15 @@
         self.columns = columns
         self.rows = rows
 
-<<<<<<< HEAD
-        # Note: self.master is inherited from tk.Frame().
-=======
         # Note: self.master is inherited from the tk.Frame class.
->>>>>>> d8522f21
 
         # Prevent window over-shrinkage with errant click-drag &
         #   provide space for full header text.
-        self.master.minsize(200, 200)
+        self.master.minsize(200, 100)
+
+        # Allow the frame to fill the window and resize with it.
+        self.master.rowconfigure(0, weight=1)
+        self.master.columnconfigure(0, weight=1)
 
         # Put a near-white border around the Frame;
         #   bd changes to darker shade for click-drag and loss of focus.
@@ -88,8 +88,8 @@
             label.grid(column=col_indx, row=row_indx, sticky=tk.NSEW)
             row_indx += 1
             label.bind('<Button-1>', lambda event, l=label: self.color_widget(l))
-            label.bind("<Enter>", lambda event, l=label: self.on_enter(l))
-            label.bind("<Leave>", lambda event, l=label: self.on_leave(l))
+            label.bind("<Enter>", lambda event, l=label: self.enter(l))
+            label.bind("<Leave>", lambda event, l=label: self.leave(l))
 
             # Bind a right-click event to "erase" cell color.
             #   MacOS uses different button-ID than Linux and Windows.
@@ -103,7 +103,7 @@
                 col_indx += 1
                 row_indx = 1
 
-        # Need to allow proportional resizing of Frame widgets with window resize.
+        # Need to allow proportional resizing of Frame contents with window resize.
         for _col in range(self.columns):
             self.master.columnconfigure(_col, weight=1)
 
@@ -116,7 +116,7 @@
                           bg='firebrick')
         header.grid(column=0, row=0, columnspan=self.columns, sticky=tk.NSEW)
 
-    def on_enter(self, cell: tk):
+    def enter(self, cell: tk):
         """
         Indicate mouseover cells with a color() change
         (if different from default bg).
@@ -124,8 +124,7 @@
         :param cell: The active tkinter widget.
         """
 
-        # Use this to not have mouseover change color;
-        #   same as if mouseover == default bg.
+        # Use this to not have mouseover change color (mouseover = default bg).
         # entered_color = cell['bg']
         # if cell['bg'] == entered_color:
         #     cell['bg'] = entered_color
@@ -138,7 +137,7 @@
         else:
             cell['bg'] = self.mouseover
 
-    def on_leave(self, cell: tk):
+    def leave(self, cell: tk):
         """
         On mouse leave, cell returns to entry color.
 
@@ -180,6 +179,6 @@
 if __name__ == "__main__":
     root = tk.Tk()
     root.title('Widget Table')
-    # Set table dimensions (# cells: W, H) in Class parameters.
+    # Set table dimensions (# cells: W, H) in Class call.
     WidgetTable(15, 10)
     root.mainloop()